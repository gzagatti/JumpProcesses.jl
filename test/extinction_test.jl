using DiffEqBase, DiffEqJump, StaticArrays
using Test

reactstoch = [
    [1 => 1]
]

netstoch = [
    [1 => -1]
]

rates = [1.]
spec_to_dep_jumps = [[1]]
jump_to_dep_specs = [[1]]
dg = [[1]]
majump = MassActionJump(rates, reactstoch, netstoch)
<<<<<<< HEAD
=======
dprob = DiscreteProblem(u0,(0.,100.),rates)
>>>>>>> 8eab2f75


algs = DiffEqJump.JUMP_AGGREGATORS

u0 = [10]
dprob = DiscreteProblem(u0,(0.,10.),rates)

for ssa in algs
    jprob = JumpProblem(dprob, ssa, majump; vartojumps_map=spec_to_dep_jumps, jumptovars_map=jump_to_dep_specs, save_positions=(false,false))
    sol = solve(jprob, SSAStepper(), saveat=100.)
    @test sol[1,end] == 0
    @test sol.t[end] < Inf
end

u0 = SA[10]
dprob = DiscreteProblem(u0,(0.,100.),rates)

for ssa in algs
    jprob = JumpProblem(dprob, ssa, majump; vartojumps_map=spec_to_dep_jumps, jumptovars_map=jump_to_dep_specs, save_positions=(false,false))
    sol = solve(jprob, SSAStepper(), saveat=100.)
    @test sol[1,end] == 0
    @test sol.t[end] < Inf
end<|MERGE_RESOLUTION|>--- conflicted
+++ resolved
@@ -14,10 +14,7 @@
 jump_to_dep_specs = [[1]]
 dg = [[1]]
 majump = MassActionJump(rates, reactstoch, netstoch)
-<<<<<<< HEAD
-=======
 dprob = DiscreteProblem(u0,(0.,100.),rates)
->>>>>>> 8eab2f75
 
 
 algs = DiffEqJump.JUMP_AGGREGATORS
