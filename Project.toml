name = "DiffEqJump"
uuid = "c894b116-72e5-5b58-be3c-e6d8d4ac2b12"
authors = ["Chris Rackauckas <accounts@chrisrackauckas.com>"]
version = "6.2.2"

[deps]
Compat = "34da2185-b29b-5c13-b0c7-acf172513d20"
DataStructures = "864edb3b-99cc-5e75-8d2d-829cb0a9cfe8"
DiffEqBase = "2b5f629d-d688-5b77-993f-72d75c75574e"
FunctionWrappers = "069b7b12-0de2-55c6-9aab-29f3d0a68a2e"
LinearAlgebra = "37e2e46d-f89d-539d-b4ee-838fcccc9c8e"
Parameters = "d96e819e-fc66-5662-9728-84c9c7592b0a"
PoissonRandom = "e409e4f3-bfea-5376-8464-e040bb5c01ab"
Random = "9a3f8284-a2c9-5f02-9a11-845980a1fd5c"
RandomNumbers = "e6cf234a-135c-5ec9-84dd-332b85af5143"
RecursiveArrayTools = "731186ca-8d62-57ce-b412-fbd966d074cd"
TreeViews = "a2a6695c-b41b-5b7d-aed9-dbfdeacea5d7"

[compat]
<<<<<<< HEAD
Compat = "3.0"
RecursiveArrayTools = ">=0.20.0"
=======
RandomNumbers = "1.3"
PoissonRandom = "0.4"
RecursiveArrayTools = "1"
TreeViews = "0.3"
>>>>>>> edbdc193
julia = "1"

[extras]
DiffEqProblemLibrary = "a077e3f3-b75c-5d7f-a0c6-6bc4c8ec64a9"
Distributions = "31c24e10-a181-5473-b8eb-7969acd0382f"
OrdinaryDiffEq = "1dea7af3-3e70-54e6-95c3-0bf5283fa5ed"
StochasticDiffEq = "789caeaf-c7a9-5a7d-9973-96adeb23e2a0"
Test = "8dfed614-e22c-5e08-85e1-65c5234f0b40"

[targets]
test = ["DiffEqProblemLibrary", "Distributions", "OrdinaryDiffEq", "StochasticDiffEq", "Test"]<|MERGE_RESOLUTION|>--- conflicted
+++ resolved
@@ -17,15 +17,12 @@
 TreeViews = "a2a6695c-b41b-5b7d-aed9-dbfdeacea5d7"
 
 [compat]
-<<<<<<< HEAD
 Compat = "3.0"
-RecursiveArrayTools = ">=0.20.0"
-=======
+RecursiveArrayTools = "1"
 RandomNumbers = "1.3"
 PoissonRandom = "0.4"
 RecursiveArrayTools = "1"
 TreeViews = "0.3"
->>>>>>> edbdc193
 julia = "1"
 
 [extras]
